/*
 *  Copyright (C) 2010, 2011 Stephen F. Booth <me@sbooth.org>
 *  All Rights Reserved.
 *
 *  Redistribution and use in source and binary forms, with or without
 *  modification, are permitted provided that the following conditions are
 *  met:
 *
 *    - Redistributions of source code must retain the above copyright
 *      notice, this list of conditions and the following disclaimer.
 *    - Redistributions in binary form must reproduce the above copyright
 *      notice, this list of conditions and the following disclaimer in the
 *      documentation and/or other materials provided with the distribution.
 *    - Neither the name of Stephen F. Booth nor the names of its 
 *      contributors may be used to endorse or promote products derived
 *      from this software without specific prior written permission.
 *
 *  THIS SOFTWARE IS PROVIDED BY THE COPYRIGHT HOLDERS AND CONTRIBUTORS
 *  "AS IS" AND ANY EXPRESS OR IMPLIED WARRANTIES, INCLUDING, BUT NOT
 *  LIMITED TO, THE IMPLIED WARRANTIES OF MERCHANTABILITY AND FITNESS FOR
 *  A PARTICULAR PURPOSE ARE DISCLAIMED. IN NO EVENT SHALL THE COPYRIGHT
 *  HOLDER OR CONTRIBUTORS BE LIABLE FOR ANY DIRECT, INDIRECT, INCIDENTAL,
 *  SPECIAL, EXEMPLARY, OR CONSEQUENTIAL DAMAGES (INCLUDING, BUT NOT
 *  LIMITED TO, PROCUREMENT OF SUBSTITUTE GOODS OR SERVICES; LOSS OF USE,
 *  DATA, OR PROFITS; OR BUSINESS INTERRUPTION) HOWEVER CAUSED AND ON ANY
 *  THEORY OF LIABILITY, WHETHER IN CONTRACT, STRICT LIABILITY, OR TORT
 *  (INCLUDING NEGLIGENCE OR OTHERWISE) ARISING IN ANY WAY OUT OF THE USE
 *  OF THIS SOFTWARE, EVEN IF ADVISED OF THE POSSIBILITY OF SUCH DAMAGE.
 */

#include <log4cxx/logger.h>

#include "InputSource.h"
#include "FileInputSource.h"
#include "MemoryMappedFileInputSource.h"
<<<<<<< HEAD
#include "InMemoryFileInputSource.h"
=======
#include "HTTPInputSource.h"

>>>>>>> c8296800

// ========================================
// Error Codes
// ========================================
const CFStringRef	InputSourceErrorDomain			= CFSTR("org.sbooth.AudioEngine.ErrorDomain.InputSource");

#pragma mark Static Methods

InputSource * InputSource::CreateInputSourceForURL(CFURLRef url, int flags, CFErrorRef *error)
{
	if(NULL == url)
		return NULL;
	
	InputSource *inputSource = NULL;
	
	CFStringRef scheme = CFURLCopyScheme(url);

	// If there is no scheme the URL is invalid
	if(NULL == scheme) {
		if(error)
			*error = CFErrorCreate(kCFAllocatorDefault, kCFErrorDomainPOSIX, EINVAL, NULL);
		return NULL;
	}

	if(kCFCompareEqualTo == CFStringCompare(CFSTR("file"), scheme, kCFCompareCaseInsensitive)) {
		if(InputSourceFlagMemoryMapFiles & flags)
			inputSource = new MemoryMappedFileInputSource(url);
		else if(InputSourceFlagLoadFilesInMemory & flags)
			inputSource = new InMemoryFileInputSource(url);
		else
<<<<<<< HEAD
			inputSource = new FileInputSource(url);
=======
			ERR("CFURLCreatePropertyFromResource failed: %i", errorCode);		
		
		CFRelease(fileExists), fileExists = NULL;
	}
	else if(kCFCompareEqualTo == CFStringCompare(CFSTR("http"), scheme, kCFCompareCaseInsensitive)) {
		inputSource = new HTTPInputSource(url);

		if(!inputSource->Open(error))
			delete inputSource, inputSource = NULL;
>>>>>>> c8296800
	}

	CFRelease(scheme), scheme = NULL;

	return inputSource;
}

#pragma mark Creation and Destruction

InputSource::InputSource()
	: mURL(NULL), mIsOpen(false)
{}

InputSource::InputSource(CFURLRef url)
	: mURL(NULL), mIsOpen(false)
{
	assert(NULL != url);
	
	mURL = static_cast<CFURLRef>(CFRetain(url));
}

InputSource::InputSource(const InputSource& rhs)
	: mURL(NULL), mIsOpen(false)
{
	*this = rhs;
}

InputSource::~InputSource()
{
	if(mURL)
		CFRelease(mURL), mURL = NULL;
}

#pragma mark Operator Overloads

InputSource& InputSource::operator=(const InputSource& rhs)
{
	if(this == &rhs)
		return *this;

	if(mURL)
		CFRelease(mURL), mURL = NULL;
	
	if(rhs.mURL)
		mURL = static_cast<CFURLRef>(CFRetain(rhs.mURL));

	mIsOpen = rhs.mIsOpen;

	return *this;
}<|MERGE_RESOLUTION|>--- conflicted
+++ resolved
@@ -33,12 +33,8 @@
 #include "InputSource.h"
 #include "FileInputSource.h"
 #include "MemoryMappedFileInputSource.h"
-<<<<<<< HEAD
 #include "InMemoryFileInputSource.h"
-=======
 #include "HTTPInputSource.h"
-
->>>>>>> c8296800
 
 // ========================================
 // Error Codes
@@ -69,20 +65,10 @@
 		else if(InputSourceFlagLoadFilesInMemory & flags)
 			inputSource = new InMemoryFileInputSource(url);
 		else
-<<<<<<< HEAD
 			inputSource = new FileInputSource(url);
-=======
-			ERR("CFURLCreatePropertyFromResource failed: %i", errorCode);		
-		
-		CFRelease(fileExists), fileExists = NULL;
 	}
-	else if(kCFCompareEqualTo == CFStringCompare(CFSTR("http"), scheme, kCFCompareCaseInsensitive)) {
+	else if(kCFCompareEqualTo == CFStringCompare(CFSTR("http"), scheme, kCFCompareCaseInsensitive))
 		inputSource = new HTTPInputSource(url);
-
-		if(!inputSource->Open(error))
-			delete inputSource, inputSource = NULL;
->>>>>>> c8296800
-	}
 
 	CFRelease(scheme), scheme = NULL;
 
